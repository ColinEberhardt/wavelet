--- conflicted
+++ resolved
@@ -1261,25 +1261,13 @@
 	_collapseState, _ := l.cacheCollapse.LoadOrPut(end.ID, &CollapseState{})
 	collapseState := _collapseState.(*CollapseState)
 
-<<<<<<< HEAD
-	t := time.Now()
-	res, err = collapseTransactions(l.graph, l.accounts, round, l.Rounds().Latest(), start, end, logging)
-	if err != nil {
-		return nil, err
-	}
-
-	l.cacheCollapse.Put(end.ID, res)
-
-	l.metrics.collapseLatency.Update(time.Now().Sub(t))
-
-	return res, nil
-=======
 	collapseState.once.Do(func() {
+		t := time.Now()
 		collapseState.results, collapseState.err = collapseTransactions(l.graph, l.accounts, round, l.Rounds().Latest(), start, end, logging)
+		l.metrics.collapseLatency.Update(time.Now().Sub(t))
 	})
 
 	return collapseState.results, collapseState.err
->>>>>>> 042dc711
 }
 
 // LogChanges logs all changes made to an AVL tree state snapshot for the purposes
