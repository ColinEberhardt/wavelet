package wavelet

import (
	"bytes"
	"context"
	"encoding/binary"
	"fmt"
	"github.com/perlin-network/noise/edwards25519"
	"github.com/perlin-network/noise/skademlia"
	"github.com/perlin-network/wavelet/avl"
	"github.com/perlin-network/wavelet/common"
	"github.com/perlin-network/wavelet/log"
	"github.com/perlin-network/wavelet/store"
	"github.com/perlin-network/wavelet/sys"
	"github.com/pkg/errors"
	"golang.org/x/crypto/blake2b"
	"sort"
	"sync"
	"time"
)

var (
	RoundLatestKey = []byte(".ledger.round.latest")
	RoundCountKey  = []byte(".ledger.round.count")

	ErrStopped       = errors.New("worker stopped")
	ErrNonePreferred = errors.New("no critical transactions available in round yet")
)

const PruningDepth = 30

type Ledger struct {
	ctx    context.Context
	cancel context.CancelFunc

	keys *skademlia.Keypair

	metrics  *Metrics
	accounts *Accounts
	graph    *Graph

	snowball *Snowball
	resolver *Snowball

	processors map[byte]TransactionProcessor

	rounds map[uint64]Round
	round  uint64

	kv store.KV

	mu sync.RWMutex

	syncing     bool
	syncingCond sync.Cond

	BroadcastQueue chan<- EventBroadcast
	broadcastQueue <-chan EventBroadcast

	GossipIn chan<- EventIncomingGossip
	gossipIn <-chan EventIncomingGossip

	GossipOut <-chan EventGossip
	gossipOut chan<- EventGossip

	QueryIn chan<- EventIncomingQuery
	queryIn <-chan EventIncomingQuery

	QueryOut <-chan EventQuery
	queryOut chan<- EventQuery

	OutOfSyncIn chan<- EventIncomingOutOfSyncCheck
	outOfSyncIn <-chan EventIncomingOutOfSyncCheck

	OutOfSyncOut <-chan EventOutOfSyncCheck
	outOfSyncOut chan<- EventOutOfSyncCheck

	SyncInitIn chan<- EventIncomingSyncInit
	syncInitIn <-chan EventIncomingSyncInit

	SyncInitOut <-chan EventSyncInit
	syncInitOut chan<- EventSyncInit

	SyncDiffIn chan<- EventIncomingSyncDiff
	syncDiffIn <-chan EventIncomingSyncDiff

	SyncDiffOut <-chan EventSyncDiff
	syncDiffOut chan<- EventSyncDiff

	DownloadTxIn chan<- EventIncomingDownloadTX
	downloadTxIn <-chan EventIncomingDownloadTX

	DownloadTxOut <-chan EventDownloadTX
	downloadTxOut chan<- EventDownloadTX

	LatestViewIn chan<- EventIncomingLatestView
	latestViewIn <-chan EventIncomingLatestView

	LatestViewOut <-chan EventLatestView
	latestViewOut chan<- EventLatestView

	ForwardTxIn chan<- EventForwardTX
	forwardTxIn <-chan EventForwardTX

	ForwardTxOut <-chan EventForwardTX
	forwardTxOut chan<- EventForwardTX
}

func NewLedger(keys *skademlia.Keypair, kv store.KV) *Ledger {
	ctx, cancel := context.WithCancel(context.Background())

	broadcastQueue := make(chan EventBroadcast, 1024)

	gossipIn := make(chan EventIncomingGossip, 128)
	gossipOut := make(chan EventGossip, 128)

	queryIn := make(chan EventIncomingQuery, 128)
	queryOut := make(chan EventQuery, 128)

	outOfSyncIn := make(chan EventIncomingOutOfSyncCheck, 16)
	outOfSyncOut := make(chan EventOutOfSyncCheck, 16)

	syncInitIn := make(chan EventIncomingSyncInit, 16)
	syncInitOut := make(chan EventSyncInit, 16)

	syncDiffIn := make(chan EventIncomingSyncDiff, 128)
	syncDiffOut := make(chan EventSyncDiff, 128)

	downloadTxIn := make(chan EventIncomingDownloadTX, 16)
	downloadTxOut := make(chan EventDownloadTX, 16)

	latestViewIn := make(chan EventIncomingLatestView, 16)
	latestViewOut := make(chan EventLatestView, 16)

	forwardTxIn := make(chan EventForwardTX, 1024)
	forwardTxOut := make(chan EventForwardTX, 1024)

	accounts := newAccounts(kv)

	var round Round
	var roundCount uint64

	savedRound, savedCount, err := loadRound(kv)
	if err != nil {
		round = performInception(accounts.tree, nil)
		if err := accounts.commit(nil); err != nil {
			panic(err)
		}
		roundCount = 1
	} else {
		round = *savedRound
		roundCount = savedCount
	}

	graph := NewGraph(&round)

	metrics := NewMetrics()

	return &Ledger{
		ctx:    ctx,
		cancel: cancel,

		keys: keys,

		metrics:  metrics,
		accounts: accounts,
		graph:    graph,

		snowball: NewSnowball().WithK(sys.SnowballK).WithAlpha(sys.SnowballAlpha).WithBeta(sys.SnowballBeta),
		resolver: NewSnowball().WithK(sys.SnowballK).WithAlpha(sys.SnowballAlpha).WithBeta(sys.SnowballBeta),

		processors: map[byte]TransactionProcessor{
			sys.TagNop:      ProcessNopTransaction,
			sys.TagTransfer: ProcessTransferTransaction,
			sys.TagContract: ProcessContractTransaction,
			sys.TagStake:    ProcessStakeTransaction,
		},

		rounds: map[uint64]Round{round.Index: round},
		round:  roundCount,

		kv: kv,

		syncingCond: sync.Cond{L: new(sync.Mutex)},

		BroadcastQueue: broadcastQueue,
		broadcastQueue: broadcastQueue,

		GossipIn: gossipIn,
		gossipIn: gossipIn,

		GossipOut: gossipOut,
		gossipOut: gossipOut,

		QueryIn: queryIn,
		queryIn: queryIn,

		QueryOut: queryOut,
		queryOut: queryOut,

		OutOfSyncIn: outOfSyncIn,
		outOfSyncIn: outOfSyncIn,

		OutOfSyncOut: outOfSyncOut,
		outOfSyncOut: outOfSyncOut,

		SyncInitIn: syncInitIn,
		syncInitIn: syncInitIn,

		SyncInitOut: syncInitOut,
		syncInitOut: syncInitOut,

		SyncDiffIn: syncDiffIn,
		syncDiffIn: syncDiffIn,

		SyncDiffOut: syncDiffOut,
		syncDiffOut: syncDiffOut,

		DownloadTxIn: downloadTxIn,
		downloadTxIn: downloadTxIn,

		DownloadTxOut: downloadTxOut,
		downloadTxOut: downloadTxOut,

		LatestViewIn: latestViewIn,
		latestViewIn: latestViewIn,

		LatestViewOut: latestViewOut,
		latestViewOut: latestViewOut,

		ForwardTxIn: forwardTxIn,
		forwardTxIn: forwardTxIn,

		ForwardTxOut: forwardTxOut,
		forwardTxOut: forwardTxOut,
	}
}

func NewTransaction(creator *skademlia.Keypair, tag byte, payload []byte) Transaction {
	tx := Transaction{Tag: tag, Payload: payload}

	var nonce [8]byte // TODO(kenta): nonce

	tx.Creator = creator.PublicKey()
	tx.CreatorSignature = edwards25519.Sign(creator.PrivateKey(), append(nonce[:], append([]byte{tx.Tag}, tx.Payload...)...))

	return tx
}

func (l *Ledger) attachSenderToTransaction(tx Transaction) (Transaction, error) {
	tx.Sender = l.keys.PublicKey()
	tx.ParentIDs = l.graph.FindEligibleParents()

	if len(tx.ParentIDs) == 0 {
		return tx, errors.New("no eligible parents available")
	}

	sort.Slice(tx.ParentIDs, func(i, j int) bool {
		return bytes.Compare(tx.ParentIDs[i][:], tx.ParentIDs[j][:]) < 0
	})

	for _, parentID := range tx.ParentIDs {
		parent, exists := l.graph.LookupTransactionByID(parentID)

		if !exists {
			return tx, errors.New("could not find transaction picked as an eligible parent")
		}

		if tx.Depth < parent.Depth {
			tx.Depth = parent.Depth
		}

		if tx.Confidence < parent.Confidence {
			tx.Confidence = parent.Confidence
		}
	}

	tx.Depth++
	tx.Confidence += uint64(len(tx.ParentIDs))

	tx.SenderSignature = edwards25519.Sign(l.keys.PrivateKey(), tx.Marshal())

	tx.rehash()

	return tx, nil
}

func (l *Ledger) addTransaction(tx Transaction) error {
	if err := l.graph.AddTransaction(tx); err == nil {
		select {
		case l.forwardTxOut <- EventForwardTX{TX: tx}:
		default:
		}

		l.metrics.receivedTX.Mark(1)
	} else if err != ErrAlreadyExists {
		return err
	}

	return nil
}

func (l *Ledger) Run() {
	go l.recvLoop(l.ctx)
	go l.accounts.gcLoop(l.ctx)

	go l.gossipingLoop(l.ctx)
	go l.queryingLoop(l.ctx)

	go l.stateSyncingLoop(l.ctx)
	go l.txSyncingLoop(l.ctx)

	go l.metrics.runLogger(l.ctx)
}

func (l *Ledger) Stop() {
	l.cancel()
}

func (l *Ledger) Snapshot() *avl.Tree {
	return l.accounts.snapshot()
}

func (l *Ledger) RoundID() uint64 {
	l.mu.RLock()
	defer l.mu.RUnlock()

	return l.round
}

func (l *Ledger) LastRound() Round {
	l.mu.RLock()
	defer l.mu.RUnlock()

	return l.rounds[l.round-1]
}

func (l *Ledger) Preferred() *Round {
	return l.snowball.Preferred()
}

func (l *Ledger) NumTransactions() uint64 {
	return l.getNumTransactions(l.round - 1)
}

func (l *Ledger) NumTransactionInStore() uint64 {
	return l.graph.NumTransactionsInStore()
}

func (l *Ledger) NumMissingTransactions() uint64 {
	return l.graph.NumMissingTransactions()
}

func (l *Ledger) Height() uint64 {
	l.mu.RLock()
	defer l.mu.RUnlock()

	return l.getHeight(l.round - 1)
}

func (l *Ledger) getNumTransactions(round uint64) uint64 {
	var n uint64

	height := l.graph.Height()

	if round+1 < l.round {
		height = l.rounds[round+1].Root.Depth + 1
	}

	for depth := l.rounds[round].Root.Depth + 1; depth < height; depth++ {
		n += l.graph.NumTransactionsInDepth(depth)
	}

	return n
}

func (l *Ledger) getHeight(round uint64) uint64 {
	height := l.graph.Height()

	if round+1 < l.round {
		height = l.rounds[round+1].Root.Depth + 1
	}

	height -= l.rounds[round].Root.Depth

	if height > 0 {
		height--
	}

	return height
}

func (l *Ledger) FindTransaction(id common.TransactionID) (*Transaction, bool) {
	tx := l.graph.GetTransaction(id)

	if tx == nil {
		return nil, false
	}

	return tx, true
}

func (l *Ledger) TransactionApplied(id common.TransactionID) bool {
	return l.graph.TransactionApplied(id)
}

func (l *Ledger) ListTransactions(offset, limit uint64, sender, creator common.AccountID) (transactions []*Transaction) {
	return l.graph.ListTransactions(offset, limit, sender, creator)
}

func (l *Ledger) recvLoop(ctx context.Context) {
	step := recv(l)

	for {
		select {
		case <-ctx.Done():
			return
		default:
		}

		if err := step(ctx); err != nil && errors.Cause(err) != ErrMissingParents {
			fmt.Println("recv error:", err)
		}
	}
}

func (l *Ledger) gossipingLoop(ctx context.Context) {
	step := gossip(l)

	for {
		select {
		case <-ctx.Done():
			return
		default:
		}

		if err := step(ctx); err != nil {
			fmt.Println("gossip error:", err)
		}
	}
}

func (l *Ledger) queryingLoop(ctx context.Context) {
	step := query(l)

	for {
		select {
		case <-ctx.Done():
			return
		default:
		}

		if err := step(ctx); err != nil {
			switch errors.Cause(err) {
			case ErrNonePreferred:
			default:
				fmt.Println("query error:", err)
			}

			select {
			case <-ctx.Done():
				return
			case <-time.After(100 * time.Millisecond):
			}
		}
	}
}

func (l *Ledger) stateSyncingLoop(ctx context.Context) {
	step := stateSync(l)

	for {
		select {
		case <-ctx.Done():
			return
		default:
		}

		if err := step(ctx); err != nil {
			switch errors.Cause(err) {
			case ErrNonePreferred:
			default:
				fmt.Println("state sync error:", err)
			}

			select {
			case <-ctx.Done():
				return
			case <-time.After(1 * time.Second):
			}
		} else {
			select {
			case <-ctx.Done():
				return
			case <-time.After(10 * time.Millisecond):
			}
		}
	}
}

func (l *Ledger) txSyncingLoop(ctx context.Context) {
	step := txSync(l)

L:
	for {
		select {
		case <-ctx.Done():
			return
		default:
		}

		if err := step(ctx); err != nil {
			switch errors.Cause(err) {
			case ErrNonePreferred:
				select {
				case <-ctx.Done():
					return
				case <-time.After(10 * time.Millisecond):
				}

				continue L
			default:
			}

			fmt.Println("tx sync error:", err)
		}
	}
}

// prune prunes away all transactions and indices with a view ID < (current view ID - PruningDepth).
func (l *Ledger) prune(round *Round) {
	l.graph.Prune(round)

	for roundID := range l.rounds {
		if roundID+PruningDepth <= round.Index {
			delete(l.rounds, roundID)
		}
	}
}

// collapseTransactions takes all transactions recorded in a single round so far, and applies
// all valid and available ones to a snapshot of all accounts stored in the ledger.
//
// It returns an updated accounts snapshot after applying all finalized transactions.
func (l *Ledger) collapseTransactions(round uint64, tx *Transaction, logging bool) (*avl.Tree, error) {
	snapshot := l.accounts.snapshot()
	snapshot.SetViewID(round + 1)

	root := l.rounds[l.round-1].Root

	visited := map[common.TransactionID]struct{}{
		root.ID: {},
	}

	aq := AcquireQueue()
	defer ReleaseQueue(aq)

	for _, parentID := range tx.ParentIDs {
		if parentID == root.ID {
			continue
		}

		visited[parentID] = struct{}{}

		if parent, exists := l.graph.LookupTransactionByID(parentID); exists {
			if parent.Depth > root.Depth {
				aq.PushBack(parent)
			}
		} else {
			return snapshot, errors.Errorf("missing parent %x to correctly collapse down ledger state from critical transaction %x", parentID, tx.ID)
		}
	}

	bq := AcquireQueue()
	defer ReleaseQueue(bq)

	for aq.Len() > 0 {
		popped := aq.PopFront().(*Transaction)

		for _, parentID := range popped.ParentIDs {
			if _, seen := visited[parentID]; !seen {
				visited[parentID] = struct{}{}

				if parent, exists := l.graph.LookupTransactionByID(parentID); exists {
					if parent.Depth > root.Depth {
						aq.PushBack(parent)
					}
				} else {
					return snapshot, errors.Errorf("missing ancestor %x to correctly collapse down ledger state from critical transaction %x", parentID, tx.ID)
				}
			}
		}

		bq.PushBack(popped)
	}

	// Apply transactions in reverse order from the root of the view-graph all the way up to the newly
	// created critical transaction.
	for bq.Len() > 0 {
		popped := bq.PopBack().(*Transaction)

		// If any errors occur while applying our transaction to our accounts
		// snapshot, silently log it and continue applying other transactions.
		if err := l.rewardValidators(snapshot, root, popped, logging); err != nil {
			if logging {
				logger := log.TX(popped.ID, popped.Sender, popped.Creator, popped.Nonce, popped.Depth, popped.Confidence, popped.ParentIDs, popped.Tag, popped.Payload, "failed")
				logger.Log().Err(err).Msg("Failed to deduct transaction fees and reward validators before applying the transaction to the ledger.")
			}

			continue
		}

		if err := l.applyTransactionToSnapshot(snapshot, popped); err != nil {
			if logging {
				logger := log.TX(popped.ID, popped.Sender, popped.Creator, popped.Nonce, popped.Depth, popped.Confidence, popped.ParentIDs, popped.Tag, popped.Payload, "failed")
				logger.Log().Err(err).Msg("Failed to apply transaction to the ledger.")
			}

			continue
		} else {
			if logging {
				logger := log.TX(popped.ID, popped.Sender, popped.Creator, popped.Nonce, popped.Depth, popped.Confidence, popped.ParentIDs, popped.Tag, popped.Payload, "applied")
				logger.Log().Msg("Successfully applied transaction to the ledger.")
			}
		}

		// Update nonce.
		nonce, _ := ReadAccountNonce(snapshot, popped.Creator)
		WriteAccountNonce(snapshot, popped.Creator, nonce+1)

		if logging {
			l.metrics.acceptedTX.Mark(1)
		}
	}

	//l.cacheAccounts.put(tx.getCriticalSeed(), snapshot)
	return snapshot, nil
}

func (l *Ledger) applyTransactionToSnapshot(ss *avl.Tree, tx *Transaction) error {
	ctx := newTransactionContext(ss, tx)

	if err := ctx.apply(l.processors); err != nil {
		return errors.Wrap(err, "could not apply transaction to snapshot")
	}

	return nil
}

func (l *Ledger) rewardValidators(ss *avl.Tree, root Transaction, tx *Transaction, logging bool) error {
	var candidates []*Transaction
	var stakes []uint64
	var totalStake uint64

	visited := make(map[common.TransactionID]struct{})

	q := AcquireQueue()
	defer ReleaseQueue(q)

	for _, parentID := range tx.ParentIDs {
		if parent, exists := l.graph.LookupTransactionByID(parentID); exists {
			if parent.Depth > root.Depth {
				q.PushBack(parent)
			}
		}

		visited[parentID] = struct{}{}
	}

	// Ignore error; should be impossible as not using HMAC mode.
	hasher, _ := blake2b.New256(nil)

	var depthCounter uint64
	var lastDepth = tx.Depth

	for q.Len() > 0 {
		popped := q.PopFront().(*Transaction)

		if popped.Depth != lastDepth {
			lastDepth = popped.Depth
			depthCounter++
		}

		// If we exceed the max eligible depth we search for candidate
		// validators to reward from, stop traversing.
		if depthCounter >= sys.MaxDepthDiff {
			break
		}

		// Filter for all ancestral transactions not from the same sender,
		// and within the desired graph depth.
		if popped.Sender != tx.Sender {
			stake, _ := ReadAccountStake(ss, popped.Sender)

			if stake > sys.MinimumStake {
				candidates = append(candidates, popped)
				stakes = append(stakes, stake)

				totalStake += stake

				// Record entropy source.
				if _, err := hasher.Write(popped.ID[:]); err != nil {
					return errors.Wrap(err, "stake: failed to hash transaction id for entropy source")
				}
			}
		}

		for _, parentID := range popped.ParentIDs {
			if _, seen := visited[parentID]; !seen {
				if parent, exists := l.graph.LookupTransactionByID(parentID); exists {
					if parent.Depth > root.Depth {
						q.PushBack(parent)
					}
				}

				visited[parentID] = struct{}{}
			}
		}
	}

	// If there are no eligible rewardee candidates, do not reward anyone.
	if len(candidates) == 0 || len(stakes) == 0 || totalStake == 0 {
		return nil
	}

	entropy := hasher.Sum(nil)
	acc, threshold := float64(0), float64(binary.LittleEndian.Uint64(entropy)%uint64(0xffff))/float64(0xffff)

	var rewardee *Transaction

	// Model a weighted uniform distribution by a random variable X, and select
	// whichever validator has a weight X ≥ X' as a reward recipient.
	for i, tx := range candidates {
		acc += float64(stakes[i]) / float64(totalStake)

		if acc >= threshold {
			rewardee = tx
			break
		}
	}

	// If there is no selected transaction that deserves a reward, give the
	// reward to the last reward candidate.
	if rewardee == nil {
		rewardee = candidates[len(candidates)-1]
	}

	creatorBalance, _ := ReadAccountBalance(ss, tx.Creator)
	recipientBalance, _ := ReadAccountBalance(ss, rewardee.Sender)

	fee := sys.TransactionFeeAmount

	if creatorBalance < fee {
		return errors.Errorf("stake: creator %x does not have enough PERLs to pay transaction fees (requested %d PERLs) to %x", tx.Creator, fee, rewardee.Sender)
	}

	WriteAccountBalance(ss, tx.Creator, creatorBalance-fee)
	WriteAccountBalance(ss, rewardee.Sender, recipientBalance+fee)

	if logging {
		logger := log.Stake("reward_validator")
		logger.Info().
			Hex("creator", tx.Creator[:]).
			Hex("recipient", rewardee.Sender[:]).
			Hex("creator_tx_id", tx.ID[:]).
			Hex("rewardee_tx_id", rewardee.ID[:]).
			Hex("entropy", entropy).
			Float64("acc", acc).
			Float64("threshold", threshold).Msg("Rewarded validator.")
	}

	return nil
}

func storeRound(kv store.KV, count uint64, round Round) error {
<<<<<<< HEAD
=======
	// TODO(kenta): old rounds need to be pruned from the store as well

>>>>>>> f04f1e16
	var buf [8]byte
	binary.BigEndian.PutUint64(buf[:], count)

	var err error
<<<<<<< HEAD
	if err = kv.Put(RoundCountKey, buf[:]); err != nil {
		return err
	}

	return kv.Put(RoundLatestKey, round.Marshal())
=======
	if err = kv.Put(keyRoundCount[:], buf[:]); err != nil {
		return err
	}

	return kv.Put(keyRoundLatest[:], round.Marshal())
>>>>>>> f04f1e16
}

func loadRound(kv store.KV) (*Round, uint64, error) {
	var b []byte
	var err error

	var count uint64
<<<<<<< HEAD
	b, err = kv.Get(RoundCountKey)
=======
	b, err = kv.Get(keyRoundCount[:])
>>>>>>> f04f1e16
	if err != nil {
		return nil, 0, err
	}
	count = binary.BigEndian.Uint64(b[:8])

	var round Round
<<<<<<< HEAD
	b, err = kv.Get(RoundLatestKey)
=======
	b, err = kv.Get(keyRoundLatest[:])
>>>>>>> f04f1e16
	if err != nil {
		return nil, 0, err
	}
	round, err = UnmarshalRound(bytes.NewReader(b))
	if err != nil {
		return nil, 0, err
	}

	return &round, count, nil
}<|MERGE_RESOLUTION|>--- conflicted
+++ resolved
@@ -20,9 +20,6 @@
 )
 
 var (
-	RoundLatestKey = []byte(".ledger.round.latest")
-	RoundCountKey  = []byte(".ledger.round.count")
-
 	ErrStopped       = errors.New("worker stopped")
 	ErrNonePreferred = errors.New("no critical transactions available in round yet")
 )
@@ -773,28 +770,17 @@
 }
 
 func storeRound(kv store.KV, count uint64, round Round) error {
-<<<<<<< HEAD
-=======
 	// TODO(kenta): old rounds need to be pruned from the store as well
 
->>>>>>> f04f1e16
 	var buf [8]byte
 	binary.BigEndian.PutUint64(buf[:], count)
 
 	var err error
-<<<<<<< HEAD
-	if err = kv.Put(RoundCountKey, buf[:]); err != nil {
-		return err
-	}
-
-	return kv.Put(RoundLatestKey, round.Marshal())
-=======
 	if err = kv.Put(keyRoundCount[:], buf[:]); err != nil {
 		return err
 	}
 
 	return kv.Put(keyRoundLatest[:], round.Marshal())
->>>>>>> f04f1e16
 }
 
 func loadRound(kv store.KV) (*Round, uint64, error) {
@@ -802,22 +788,14 @@
 	var err error
 
 	var count uint64
-<<<<<<< HEAD
-	b, err = kv.Get(RoundCountKey)
-=======
 	b, err = kv.Get(keyRoundCount[:])
->>>>>>> f04f1e16
 	if err != nil {
 		return nil, 0, err
 	}
 	count = binary.BigEndian.Uint64(b[:8])
 
 	var round Round
-<<<<<<< HEAD
-	b, err = kv.Get(RoundLatestKey)
-=======
 	b, err = kv.Get(keyRoundLatest[:])
->>>>>>> f04f1e16
 	if err != nil {
 		return nil, 0, err
 	}
