--- conflicted
+++ resolved
@@ -5,30 +5,33 @@
 	"encoding/hex"
 	"fmt"
 	"github.com/gorilla/websocket"
-	"github.com/perlin-network/noise/edwards25519"
+	"github.com/perlin-network/noise/identity/ed25519"
+	"github.com/perlin-network/noise/signature/eddsa"
+	"github.com/perlin-network/wavelet/common"
+	"github.com/pkg/errors"
 	"github.com/valyala/fasthttp"
 	"net/http"
 	"time"
 )
 
 type Config struct {
-	APIHost    string
-	APIPort    uint16
-	PrivateKey edwards25519.PrivateKey
-	UseHTTPS   bool
+	APIHost       string
+	APIPort       uint16
+	RawPrivateKey common.PrivateKey
+	UseHTTPS      bool
 }
 
 type Client struct {
 	Config
-
-	edwards25519.PrivateKey
-	edwards25519.PublicKey
+	*ed25519.Keypair
 
 	SessionToken string
 }
 
 func NewClient(config Config) (*Client, error) {
-	return &Client{Config: config, PrivateKey: config.PrivateKey, PublicKey: config.PrivateKey.Public()}, nil
+	keys := ed25519.LoadKeys(config.RawPrivateKey[:])
+
+	return &Client{Config: config, Keypair: keys}, nil
 }
 
 // Request will make a request to a given path, with a given body and return result in out.
@@ -99,15 +102,18 @@
 func (c *Client) Init() error {
 	var res SessionInitResponse
 
-	millis := time.Now().UnixNano() * 1000
-	message := []byte(fmt.Sprintf("%s%d", SessionInitMessage, millis))
-
-	signature := edwards25519.Sign(c.PrivateKey, message)
+	time := time.Now().UnixNano() * 1000
+	message := []byte(fmt.Sprintf("%s%d", SessionInitMessage, time))
+
+	signature, err := eddsa.Sign(c.PrivateKey(), message)
+	if err != nil {
+		return errors.Wrap(err, "failed to sign session init message")
+	}
 
 	req := SessionInitRequest{
-		PublicKey:  hex.EncodeToString(c.PublicKey[:]),
-		TimeMillis: uint64(millis),
-		Signature:  hex.EncodeToString(signature[:]),
+		PublicKey:  hex.EncodeToString(c.PublicKey()),
+		TimeMillis: uint64(time),
+		Signature:  hex.EncodeToString(signature),
 	}
 
 	if err := c.RequestJSON(RouteSessionInit, ReqPost, &req, &res); err != nil {
@@ -345,10 +351,6 @@
 	return res, err
 }
 
-<<<<<<< HEAD
-func (c *Client) SendTransaction(tag byte, payload []byte) ([]byte, error) {
-	signature := edwards25519.Sign(c.PrivateKey, append([]byte{tag}, payload...))
-=======
 func (c *Client) SendTransaction(tag byte, payload []byte) (SendTransactionResponse, error) {
 	var res SendTransactionResponse
 
@@ -356,25 +358,13 @@
 	if err != nil {
 		return res, errors.Wrap(err, "failed to sign send transaction message")
 	}
->>>>>>> 9616929e
 
 	req := SendTransactionRequest{
-		Sender:    hex.EncodeToString(c.PublicKey[:]),
+		Sender:    hex.EncodeToString(c.PublicKey()),
 		Tag:       tag,
 		Payload:   hex.EncodeToString(payload),
-		Signature: hex.EncodeToString(signature[:]),
-	}
-<<<<<<< HEAD
-
-	res, err := c.Request(RouteTxSend, ReqPost, &req)
-
-	if err != nil {
-		return nil, err
-	}
-
-	return res, nil
-=======
+		Signature: hex.EncodeToString(signature),
+	}
 	err = c.RequestJSON(RouteTxSend, ReqPost, &req, &res)
 	return res, err
->>>>>>> 9616929e
 }