package main

import (
	"bufio"
	"bytes"
	"encoding/binary"
	"encoding/hex"
	"fmt"
	"github.com/perlin-network/noise"
	"github.com/perlin-network/noise/cipher"
	"github.com/perlin-network/noise/edwards25519"
	"github.com/perlin-network/noise/handshake"
	"github.com/perlin-network/noise/skademlia"
	"github.com/perlin-network/noise/xnoise"
	"github.com/perlin-network/wavelet"
	"github.com/perlin-network/wavelet/api"
	"github.com/perlin-network/wavelet/common"
	"github.com/perlin-network/wavelet/log"
	"github.com/perlin-network/wavelet/node"
	"github.com/perlin-network/wavelet/store"
	"github.com/perlin-network/wavelet/sys"
	"github.com/rs/zerolog"
	"gopkg.in/urfave/cli.v1"
	"gopkg.in/urfave/cli.v1/altsrc"
	"io/ioutil"
	"net"
	"os"
	"runtime"
	"sort"
	"strconv"
	"strings"
	"time"
)

type Config struct {
	Host     string
	Port     uint
	Wallet   string
	APIPort  uint
	Peers    []string
	Database string
}

<<<<<<< HEAD
func protocol(n *noise.Node, keys *skademlia.Keypair, kv store.KV) (*node.Protocol, *skademlia.Protocol, noise.Protocol) {
=======
func protocol(n *noise.Node, config *Config, keys *skademlia.Keypair) (*node.Protocol, *skademlia.Protocol, noise.Protocol) {
>>>>>>> c5a6d1f4
	ecdh := handshake.NewECDH()
	ecdh.RegisterOpcodes(n)

	aead := cipher.NewAEAD()
	aead.RegisterOpcodes(n)

	overlay := skademlia.New(net.JoinHostPort(config.Host, strconv.Itoa(n.Addr().(*net.TCPAddr).Port)), keys, xnoise.DialTCP)
	overlay.RegisterOpcodes(n)
	overlay.WithC1(sys.SKademliaC1)
	overlay.WithC2(sys.SKademliaC2)

	w := node.New(overlay, keys, kv)
	w.RegisterOpcodes(n)
	w.Init(n)

	protocol := noise.NewProtocol(xnoise.LogErrors, ecdh.Protocol(), aead.Protocol(), overlay.Protocol(), w.Protocol())

	return w, overlay, protocol
}

func main() {
	runtime.SetBlockProfileRate(1)
	runtime.SetMutexProfileFraction(1)

	//if terminal.IsTerminal(int(os.Stdout.Fd())) {
	log.Register(log.NewConsoleWriter(log.FilterFor(log.ModuleNode, log.ModuleNetwork, log.ModuleSync, log.ModuleConsensus, log.ModuleContract)))
	//} else {
	//	log.Register(os.Stderr)
	//}

	logger := log.Node()

	app := cli.NewApp()

	app.Name = "wavelet"
	app.Author = "Perlin"
	app.Email = "support@perlin.net"
	app.Version = sys.Version
	app.Usage = "a bleeding fast ledger with a powerful compute layer"

	app.Flags = []cli.Flag{
		altsrc.NewStringFlag(cli.StringFlag{
			Name:  "host",
			Value: "127.0.0.1",
			Usage: "Listen for peers on host address.",
		}),
		altsrc.NewIntFlag(cli.IntFlag{
			Name:  "port",
			Value: 3000,
			Usage: "Listen for peers on port.",
		}),
		altsrc.NewStringFlag(cli.StringFlag{
			Name:  "wallet",
			Value: "config/wallet.txt",
			Usage: "path to file containing hex-encoded private key. If empty, a random wallet will be generated.",
		}),
		altsrc.NewIntFlag(cli.IntFlag{
			Name:  "api.port",
			Value: 0,
			Usage: "Host a local HTTP API at port.",
		}),
		altsrc.NewStringFlag(cli.StringFlag{
			Name:  "db",
			Value: "db",
			Usage: "Database directory",
		}),
		altsrc.NewIntFlag(cli.IntFlag{
			Name:  "sys.query_timeout",
			Value: int(sys.QueryTimeout.Seconds()),
			Usage: "Timeout in seconds for querying a transaction to K peers.",
		}),
		altsrc.NewUint64Flag(cli.Uint64Flag{
			Name:  "sys.max_eligible_parents_depth_diff",
			Value: sys.MaxEligibleParentsDepthDiff,
			Usage: "Max graph depth difference to search for eligible transaction parents from for our node.",
		}),
		altsrc.NewIntFlag(cli.IntFlag{
			Name:  "sys.median_timestamp_num_ancestors",
			Value: sys.MedianTimestampNumAncestors,
			Usage: "Number of ancestors to derive a median timestamp from.",
		}),
		altsrc.NewUint64Flag(cli.Uint64Flag{
			Name:  "sys.transaction_fee_amount",
			Value: sys.TransactionFeeAmount,
		}),
		altsrc.NewUint64Flag(cli.Uint64Flag{
			Name:  "sys.expected_consensus_time",
			Value: sys.ExpectedConsensusTimeMilliseconds,
			Usage: "a hardcoded consensus time in milliseconds used to compute difficulty",
		}),
		altsrc.NewIntFlag(cli.IntFlag{
			Name:  "sys.critical_timestamp_average_window_size",
			Value: sys.CriticalTimestampAverageWindowSize,
		}),
		altsrc.NewUint64Flag(cli.Uint64Flag{
			Name:  "sys.min_stake",
			Value: sys.MinimumStake,
			Usage: "minimum stake to garner validator rewards and have importance in consensus",
		}),
		altsrc.NewIntFlag(cli.IntFlag{
			Name:  "sys.snowball.query.k",
			Value: sys.SnowballQueryK,
			Usage: "Snowball consensus protocol parameter k for querying.",
		}),
		altsrc.NewFloat64Flag(cli.Float64Flag{
			Name:  "sys.snowball.query.alpha",
			Value: sys.SnowballQueryAlpha,
			Usage: "Snowball consensus protocol parameter alpha",
		}),
		altsrc.NewIntFlag(cli.IntFlag{
			Name:  "sys.snowball.query.beta",
			Value: sys.SnowballQueryBeta,
			Usage: "Snowball consensus protocol parameter beta",
		}),
		altsrc.NewIntFlag(cli.IntFlag{
			Name:  "sys.snowball.sync.k",
			Value: sys.SnowballSyncK,
			Usage: "Snowball consensus protocol parameter k",
		}),
		altsrc.NewFloat64Flag(cli.Float64Flag{
			Name:  "sys.snowball.sync.alpha",
			Value: sys.SnowballSyncAlpha,
			Usage: "Snowball consensus protocol parameter alpha",
		}),
		altsrc.NewIntFlag(cli.IntFlag{
			Name:  "sys.snowball.sync.beta",
			Value: sys.SnowballSyncBeta,
			Usage: "Snowball consensus protocol parameter beta",
		}),
		altsrc.NewIntFlag(cli.IntFlag{
			Name:  "sys.difficulty.min",
			Value: sys.MinDifficulty,
			Usage: "Maximum difficulty to define a critical transaction",
		}),
		altsrc.NewIntFlag(cli.IntFlag{
			Name:  "sys.difficulty.max",
			Value: sys.MaxDifficulty,
			Usage: "Minimum difficulty to define a critical transaction",
		}),
		cli.StringFlag{
			Name:  "config, c",
			Usage: "Path to TOML config file, will override the arguments.",
		},
	}

	// apply the toml before processing the flags
	app.Before = altsrc.InitInputSourceWithContext(app.Flags, func(c *cli.Context) (altsrc.InputSourceContext, error) {
		filePath := c.String("config")
		if len(filePath) > 0 {
			return altsrc.NewTomlSourceFromFile(filePath)
		}
		return &altsrc.MapInputSource{}, nil
	})

	cli.VersionPrinter = func(c *cli.Context) {
		fmt.Printf("Version:    %s\n", c.App.Version)
		fmt.Printf("Go Version: %s\n", sys.GoVersion)
		fmt.Printf("Git Commit: %s\n", sys.GitCommit)
		fmt.Printf("OS/Arch:    %s\n", sys.OSArch)
		fmt.Printf("Built:      %s\n", c.App.Compiled.Format(time.ANSIC))
	}

	app.Action = func(c *cli.Context) error {
		c.String("config")
		config := &Config{
			Host:     c.String("host"),
			Port:     c.Uint("port"),
			Wallet:   c.String("wallet"),
			APIPort:  c.Uint("api.port"),
			Peers:    c.Args(),
			Database: c.String("db"),
		}

		// set the the sys variables
		sys.SnowballQueryK = c.Int("sys.snowball.query.k")
		sys.SnowballQueryAlpha = c.Float64("sys.snowball.query.alpha")
		sys.SnowballQueryBeta = c.Int("sys.snowball.query.beta")
		sys.SnowballSyncK = c.Int("sys.snowball.sync.k")
		sys.SnowballSyncAlpha = c.Float64("sys.snowball.sync.alpha")
		sys.SnowballSyncBeta = c.Int("sys.snowball.sync.beta")
		sys.QueryTimeout = time.Duration(c.Int("sys.query_timeout")) * time.Second
		sys.MaxEligibleParentsDepthDiff = c.Uint64("sys.max_eligible_parents_depth_diff")
		sys.MinDifficulty = c.Int("sys.difficulty.min")
		sys.MaxDifficulty = c.Int("sys.difficulty.max")
		sys.MedianTimestampNumAncestors = c.Int("sys.median_timestamp_num_ancestors")
		sys.TransactionFeeAmount = c.Uint64("sys.transaction_fee_amount")
		sys.ExpectedConsensusTimeMilliseconds = c.Uint64("sys.expected_consensus_time")
		sys.CriticalTimestampAverageWindowSize = c.Int("sys.critical_timestamp_average_window_size")
		sys.MinimumStake = c.Uint64("sys.min_stake")

		// start the server
		k, _, w := server(config, logger)

		// run the shell version of the node
		shell(k, w, logger)

		return nil
	}

	sort.Sort(cli.FlagsByName(app.Flags))
	sort.Sort(cli.CommandsByName(app.Commands))

	err := app.Run(os.Args)
	if err != nil {
		logger.Fatal().Err(err).Msg("Failed to parse configuration/command-line arguments.")
	}
}

func server(config *Config, logger zerolog.Logger) (*skademlia.Keypair, *noise.Node, *node.Protocol) {
	n, err := xnoise.ListenTCP(uint(config.Port))

	if err != nil {
		logger.Fatal().Err(err).Msg("Failed to start listening for peers.")
		return nil, nil, nil
	}

	var k *skademlia.Keypair

	privateKeyBuf, err := ioutil.ReadFile(config.Wallet)

	if err != nil {
		logger.Warn().Msgf("Could not find an existing wallet at %q. Generating a new wallet...", config.Wallet)

		k, err = skademlia.NewKeys(sys.SKademliaC1, sys.SKademliaC2)

		if err != nil {
			logger.Fatal().Err(err).Msg("failed to generate a new wallet.")
			return nil, nil, nil
		}

		privateKey, publicKey := k.PrivateKey(), k.PublicKey()

		logger.Info().
			Hex("privateKey", privateKey[:]).
			Hex("publicKey", publicKey[:]).
			Msg("Generated a wallet.")
	} else {
		var privateKey edwards25519.PrivateKey

		n, err := hex.Decode(privateKey[:], privateKeyBuf)
		if err != nil {
			logger.Fatal().Err(err).Msgf("Failed to decode your private key from %q.", config.Wallet)
			return nil, nil, nil
		}

		if n != edwards25519.SizePrivateKey {
			logger.Fatal().Msgf("Private key located in %q is not of the right length.", config.Wallet)
			return nil, nil, nil
		}

		k, err = skademlia.LoadKeys(privateKey, sys.SKademliaC1, sys.SKademliaC2)
		if err != nil {
			logger.Fatal().Err(err).Msgf("The private key specified in %q is invalid.", config.Wallet)
			return nil, nil, nil
		}

		privateKey, publicKey := k.PrivateKey(), k.PublicKey()

		logger.Info().
			Hex("privateKey", privateKey[:]).
			Hex("publicKey", publicKey[:]).
			Msg("Loaded wallet.")
	}

<<<<<<< HEAD
	kv, err := store.NewLevelDB(config.Database)
	if err != nil {
		logger.Fatal().Err(err).Msgf("Failed to open database %s.", config.Database)
	}

	w, network, protocol := protocol(n, k, kv)
=======
	w, network, protocol := protocol(n, config, k)
>>>>>>> c5a6d1f4
	n.FollowProtocol(protocol)

	logger.Info().Str("host", config.Host).Uint("port", uint(n.Addr().(*net.TCPAddr).Port)).Msg("Listening for peers.")

	if len(config.Peers) > 0 {
		for _, address := range config.Peers {
			peer, err := xnoise.DialTCP(n, address)

			if err != nil {
				logger.Error().Err(err).Msg("Failed to dial specified peer.")
				continue
			}

			peer.WaitFor(node.SignalAuthenticated)
		}

	}

	if peers := network.Bootstrap(n); len(peers) > 0 {
		var ids []string

		for _, id := range peers {
			ids = append(ids, id.String())
		}

		logger.Info().Msgf("Bootstrapped with peers: %+v", ids)
	}

	if port := config.APIPort; port > 0 {
		go api.New().StartHTTP(int(config.APIPort), n, w.Ledger(), network, k)
	}

	return k, n, w
}

func shell(k *skademlia.Keypair, w *node.Protocol, logger zerolog.Logger) {
	publicKey := k.PublicKey()
	ledger := w.Ledger()

	reader := bufio.NewReader(os.Stdin)

	var intBuf [8]byte

	for {
		buf, _, err := reader.ReadLine()

		if err != nil {
			continue
		}

		cmd := strings.Split(string(buf), " ")

		switch cmd[0] {
		case "l":
			preferredID := "N/A"

			if preferred := ledger.Preferred(); preferred != nil {
				preferredID = hex.EncodeToString(preferred.Root.ID[:])
			}

			round := ledger.LastRound()

			logger.Info().
				Uint8("difficulty", round.Root.ExpectedDifficulty(byte(sys.MinDifficulty))).
				Uint64("round", round.Index).
				Hex("root_id", round.Root.ID[:]).
				Uint64("height", ledger.Height()).
				Uint64("num_tx", ledger.NumTransactions()).
				Str("preferred_id", preferredID).
				Msg("Here is the current state of the ledger.")
		case "tx":
			if len(cmd) < 2 {
				logger.Error().Msg("Please specify a transaction ID.")
			}

			buf, err := hex.DecodeString(cmd[1])

			if err != nil || len(buf) != common.SizeTransactionID {
				logger.Error().Msg("The transaction ID you specified is invalid.")
				continue
			}

			var id common.TransactionID
			copy(id[:], buf)

			tx, exists := ledger.FindTransaction(id)
			if !exists {
				logger.Error().Msg("Could not find transaction in the ledger.")
				continue
			}

			var parents []string
			for _, parentID := range tx.ParentIDs {
				parents = append(parents, hex.EncodeToString(parentID[:]))
			}

			logger.Info().
				Strs("parents", parents).
				Hex("sender", tx.Sender[:]).
				Hex("creator", tx.Creator[:]).
				Uint64("nonce", tx.Nonce).
				Uint8("tag", tx.Tag).
				Uint64("depth", tx.Depth).
				Uint64("num_ancestors", tx.Confidence).
				Msgf("Transaction: %s", cmd[1])
		case "w":
			snapshot := ledger.Snapshot()

			if len(cmd) < 2 {
				balance, _ := wavelet.ReadAccountBalance(snapshot, publicKey)
				stake, _ := wavelet.ReadAccountStake(snapshot, publicKey)
				nonce, _ := wavelet.ReadAccountNonce(snapshot, publicKey)

				logger.Info().
					Str("id", hex.EncodeToString(publicKey[:])).
					Uint64("balance", balance).
					Uint64("stake", stake).
					Uint64("nonce", nonce).
					Msg("Here is your wallet information.")

				continue
			}

			buf, err := hex.DecodeString(cmd[1])

			if err != nil || len(buf) != common.SizeAccountID {
				logger.Error().Msg("The account ID you specified is invalid.")
				continue
			}

			var accountID common.AccountID
			copy(accountID[:], buf)

			balance, _ := wavelet.ReadAccountBalance(snapshot, accountID)
			stake, _ := wavelet.ReadAccountStake(snapshot, accountID)
			nonce, _ := wavelet.ReadAccountNonce(snapshot, accountID)

			_, isContract := wavelet.ReadAccountContractCode(snapshot, accountID)
			numPages, _ := wavelet.ReadAccountContractNumPages(snapshot, accountID)

			logger.Info().
				Uint64("balance", balance).
				Uint64("stake", stake).
				Uint64("nonce", nonce).
				Bool("is_contract", isContract).
				Uint64("num_pages", numPages).
				Msgf("Account: %s", cmd[1])
		case "p":
			recipientAddress := "400056ee68a7cc2695222df05ea76875bc27ec6e61e8e62317c336157019c405"
			amount := 1

			if len(cmd) >= 2 {
				recipientAddress = cmd[1]
			}

			if len(cmd) >= 3 {
				amount, err = strconv.Atoi(cmd[2])
				if err != nil {
					logger.Error().Err(err).Msg("Failed to convert payment amount to an uint64.")
					continue
				}
			}

			recipient, err := hex.DecodeString(recipientAddress)
			if err != nil {
				logger.Error().Err(err).Msg("The recipient you specified is invalid.")
				continue
			}

			payload := bytes.NewBuffer(nil)
			payload.Write(recipient[:])
			binary.LittleEndian.PutUint64(intBuf[:], uint64(amount))
			payload.Write(intBuf[:])

			if len(cmd) >= 5 {
				binary.LittleEndian.PutUint32(intBuf[:4], uint32(len(cmd[3])))
				payload.Write(intBuf[:4])
				payload.WriteString(cmd[3])

				params := bytes.NewBuffer(nil)

				for i := 4; i < len(cmd); i++ {
					arg := cmd[i]

					switch arg[0] {
					case 'S':
						binary.LittleEndian.PutUint32(intBuf[:4], uint32(len(arg[1:])))
						params.Write(intBuf[:4])
						params.WriteString(arg[1:])
					case 'B':
						binary.LittleEndian.PutUint32(intBuf[:4], uint32(len(arg[1:])))
						params.Write(intBuf[:4])
						params.Write([]byte(arg[1:]))
					case '1', '2', '4', '8':
						var val uint64
						_, err = fmt.Sscanf(arg[1:], "%d", &val)
						if err != nil {
							logger.Error().Err(err).Msgf("Got an error parsing integer: %+v", arg[1:])
						}

						switch arg[0] {
						case '1':
							params.WriteByte(byte(val))
						case '2':
							binary.LittleEndian.PutUint16(intBuf[:2], uint16(val))
							params.Write(intBuf[:2])
						case '4':
							binary.LittleEndian.PutUint32(intBuf[:4], uint32(val))
							params.Write(intBuf[:4])
						case '8':
							binary.LittleEndian.PutUint64(intBuf[:8], uint64(val))
							params.Write(intBuf[:8])
						}
					case 'H':
						buf, err := hex.DecodeString(arg[1:])

						if err != nil {
							logger.Error().Err(err).Msgf("Cannot decode hex: %s", arg[1:])
							continue
						}

						binary.LittleEndian.PutUint32(intBuf[:4], uint32(len(buf)))
						params.Write(intBuf[:4])
						params.Write(buf)
					default:
						logger.Error().Msgf("Invalid argument specified: %s", arg)
						continue
					}
				}

				buf := params.Bytes()

				binary.LittleEndian.PutUint32(intBuf[:4], uint32(len(buf)))
				params.Write(intBuf[:4])
				params.Write(buf)
			}

			go func() {
				tx := wavelet.NewTransaction(k, sys.TagTransfer, payload.Bytes())

				evt := wavelet.EventBroadcast{
					Tag:       tx.Tag,
					Payload:   tx.Payload,
					Creator:   tx.Creator,
					Signature: tx.CreatorSignature,
					Result:    make(chan wavelet.Transaction, 1),
					Error:     make(chan error, 1),
				}

				select {
				case <-time.After(1 * time.Second):
					logger.Info().Msg("It looks like the broadcasting queue is full. Please try again.")
					return
				case ledger.BroadcastQueue <- evt:
				}

				select {
				case <-time.After(1 * time.Second):
					logger.Info().Msg("It looks like it's taking too long to broadcast your transaction. Please try again.")
					return
				case err := <-evt.Error:
					logger.Error().Err(err).Msg("An error occurred while broadcasting a transfer transaction.")
					return
				case tx := <-evt.Result:
					logger.Info().Msgf("Success! Your payment transaction ID: %x", tx.ID)
				}
			}()

		case "ps":
			if len(cmd) < 2 {
				continue
			}

			amount, err := strconv.Atoi(cmd[1])
			if err != nil {
				logger.Error().Err(err).Msg("Failed to convert staking amount to a uint64.")
				return
			}

			payload := bytes.NewBuffer(nil)
			payload.WriteByte(1)
			binary.LittleEndian.PutUint64(intBuf[:8], uint64(amount))
			payload.Write(intBuf[:8])

			go func() {
				tx := wavelet.NewTransaction(k, sys.TagStake, payload.Bytes())

				evt := wavelet.EventBroadcast{
					Tag:       tx.Tag,
					Payload:   tx.Payload,
					Creator:   tx.Creator,
					Signature: tx.CreatorSignature,
					Result:    make(chan wavelet.Transaction, 1),
					Error:     make(chan error, 1),
				}

				select {
				case <-time.After(1 * time.Second):
					logger.Info().Msg("It looks like the broadcasting queue is full. Please try again.")
					return
				case ledger.BroadcastQueue <- evt:
				}

				select {
				case <-time.After(1 * time.Second):
					logger.Info().Msg("It looks like it's taking too long to broadcast your transaction. Please try again.")
					return
				case err := <-evt.Error:
					logger.Error().Err(err).Msg("An error occurred while broadcasting a stake placement transaction.")
					return
				case tx := <-evt.Result:
					logger.Info().Msgf("Success! Your stake placement transaction ID: %x", tx.ID)
				}
			}()
		case "ws":
			if len(cmd) < 2 {
				continue
			}

			amount, err := strconv.ParseUint(cmd[1], 10, 64)
			if err != nil {
				logger.Error().Err(err).Msg("Failed to convert withdraw amount to an uint64.")
				return
			}

			payload := bytes.NewBuffer(nil)
			payload.WriteByte(0)
			binary.LittleEndian.PutUint64(intBuf[:8], uint64(amount))
			payload.Write(intBuf[:8])

			go func() {
				tx := wavelet.NewTransaction(k, sys.TagStake, payload.Bytes())

				evt := wavelet.EventBroadcast{
					Tag:       tx.Tag,
					Payload:   tx.Payload,
					Creator:   tx.Creator,
					Signature: tx.CreatorSignature,
					Result:    make(chan wavelet.Transaction, 1),
					Error:     make(chan error, 1),
				}

				select {
				case <-time.After(1 * time.Second):
					logger.Info().Msg("It looks like the broadcasting queue is full. Please try again.")
					return
				case ledger.BroadcastQueue <- evt:
				}

				select {
				case <-time.After(1 * time.Second):
					logger.Info().Msg("It looks like it's taking too long to broadcast your transaction. Please try again.")
					return
				case err := <-evt.Error:
					logger.Error().Err(err).Msg("An error occurred while broadcasting a stake withdrawal transaction.")
					return
				case tx := <-evt.Result:
					logger.Info().Msgf("Success! Your stake withdrawal transaction ID: %x", tx.ID)
				}
			}()
		case "c":
			if len(cmd) < 2 {
				continue
			}

			code, err := ioutil.ReadFile(cmd[1])
			if err != nil {
				logger.Error().
					Err(err).
					Str("path", cmd[1]).
					Msg("Failed to find/load the smart contract code from the given path.")
				continue
			}

			go func() {
				tx := wavelet.NewTransaction(k, sys.TagContract, code)

				evt := wavelet.EventBroadcast{
					Tag:       tx.Tag,
					Payload:   tx.Payload,
					Creator:   tx.Creator,
					Signature: tx.CreatorSignature,
					Result:    make(chan wavelet.Transaction, 1),
					Error:     make(chan error, 1),
				}

				select {
				case <-time.After(1 * time.Second):
					logger.Info().Msg("It looks like the broadcasting queue is full. Please try again.")
					return
				case ledger.BroadcastQueue <- evt:
				}

				select {
				case <-time.After(1 * time.Second):
					logger.Info().Msg("It looks like it's taking too long to broadcast your transaction. Please try again.")
					return
				case err := <-evt.Error:
					logger.Error().Err(err).Msg("An error occurred while broadcasting a smart contract creation transaction.")
					return
				case tx := <-evt.Result:
					logger.Info().Msgf("Success! Your smart contracts ID is: %x", tx.ID)
				}
			}()
		}
	}
}<|MERGE_RESOLUTION|>--- conflicted
+++ resolved
@@ -41,11 +41,7 @@
 	Database string
 }
 
-<<<<<<< HEAD
-func protocol(n *noise.Node, keys *skademlia.Keypair, kv store.KV) (*node.Protocol, *skademlia.Protocol, noise.Protocol) {
-=======
-func protocol(n *noise.Node, config *Config, keys *skademlia.Keypair) (*node.Protocol, *skademlia.Protocol, noise.Protocol) {
->>>>>>> c5a6d1f4
+func protocol(n *noise.Node, config *Config, keys *skademlia.Keypair, kv store.KV) (*node.Protocol, *skademlia.Protocol, noise.Protocol) {
 	ecdh := handshake.NewECDH()
 	ecdh.RegisterOpcodes(n)
 
@@ -310,16 +306,12 @@
 			Msg("Loaded wallet.")
 	}
 
-<<<<<<< HEAD
 	kv, err := store.NewLevelDB(config.Database)
 	if err != nil {
 		logger.Fatal().Err(err).Msgf("Failed to open database %s.", config.Database)
 	}
 
-	w, network, protocol := protocol(n, k, kv)
-=======
-	w, network, protocol := protocol(n, config, k)
->>>>>>> c5a6d1f4
+	w, network, protocol := protocol(n, config, k, kv)
 	n.FollowProtocol(protocol)
 
 	logger.Info().Str("host", config.Host).Uint("port", uint(n.Addr().(*net.TCPAddr).Port)).Msg("Listening for peers.")
