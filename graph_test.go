--- conflicted
+++ resolved
@@ -4,76 +4,17 @@
 	"bytes"
 	"github.com/perlin-network/noise/skademlia"
 	"github.com/perlin-network/wavelet/common"
-<<<<<<< HEAD
-	"os"
-	"testing"
-	"time"
-
 	"github.com/perlin-network/wavelet/store"
-=======
->>>>>>> c5a6d1f4
 	"github.com/perlin-network/wavelet/sys"
 	"github.com/stretchr/testify/assert"
 	"golang.org/x/crypto/blake2b"
 	"math/rand"
+	"os"
 	"sort"
 	"testing"
 	"testing/quick"
 )
 
-<<<<<<< HEAD
-func TestGraph(t *testing.T) {
-	g, genesis, cleanup, err := createGraph(0, false)
-	defer cleanup()
-	if !assert.NoError(t, err) {
-		return
-	}
-
-	tx, err := createTx(genesis.ViewID)
-	if !assert.NoError(t, err) {
-		return
-	}
-
-	eligibleParents := g.findEligibleParents()
-	assert.Equal(t, 1, len(eligibleParents))
-	assert.Equal(t, genesis.ID, eligibleParents[0])
-
-	assert.NoError(t, g.addTransaction(tx, false))
-
-	// Test transaction already exist
-	err = g.addTransaction(tx, false)
-	assert.Error(t, err)
-	assert.Equal(t, ErrTxAlreadyExists, err)
-
-	assert.Equal(t, uint64(0), g.height.Load())
-	assert.Equal(t, genesis.ID, g.loadRoot().ID)
-
-	_, found := g.lookupTransaction(tx.ID)
-	assert.True(t, found)
-
-	// Checked for undefined behavior adding a transaction with no parents
-	// to the view-graph.
-
-	eligibleParents = g.findEligibleParents()
-	assert.Equal(t, 1, len(eligibleParents))
-	assert.Equal(t, genesis.ID, eligibleParents[0])
-
-	rootTx, err := createTx(0)
-	if !assert.NoError(t, err) {
-		return
-	}
-
-	g.saveRoot(rootTx)
-	assert.Equal(t, rootTx.ID, g.loadRoot().ID)
-}
-
-func TestGraphReset(t *testing.T) {
-	g, genesis, cleanup, err := createGraph(100, true)
-	defer cleanup()
-	if !assert.NoError(t, err) {
-		return
-	}
-=======
 func TestCorrectGraphState(t *testing.T) {
 	g := NewGraph(nil)
 
@@ -132,7 +73,6 @@
 
 func randomTX(t testing.TB, parents ...common.TransactionID) Transaction {
 	t.Helper()
->>>>>>> c5a6d1f4
 
 	var tx Transaction
 
@@ -167,119 +107,33 @@
 	return tx
 }
 
-<<<<<<< HEAD
-func TestAddTransactionWithParents(t *testing.T) {
-	g, genesis, cleanup, err := createGraph(0, false)
-	defer cleanup()
-	if !assert.NoError(t, err) {
-		return
-	}
-
-	tx, err := createTx(genesis.ViewID)
-	if !assert.NoError(t, err) {
-		return
-	}
-=======
 func TestAddInRandomOrder(t *testing.T) {
 	keys, err := skademlia.NewKeys(1, 1)
 	assert.NoError(t, err)
->>>>>>> c5a6d1f4
 
 	f := func(n int) bool {
 		n = (n + 1) % 1024
 
-		ledger := NewLedger(keys)
+		ledger := NewLedger(keys, store.NewInmem())
 
 		for i := 0; i < n; i++ {
 			tx := NewTransaction(keys, sys.TagNop, nil)
 			tx, err = ledger.attachSenderToTransaction(tx)
 			assert.NoError(t, err)
 
-<<<<<<< HEAD
-func TestLookupTransaction(t *testing.T) {
-	g, genesis, cleanup, err := createGraph(100, false)
-	defer cleanup()
-	if !assert.NoError(t, err) {
-		return
-	}
-
-	_, exists := g.lookupTransaction(genesis.ID)
-	assert.True(t, exists)
-
-	tx, exists := g.lookupTransaction(common.ZeroTransactionID)
-	assert.Nil(t, tx)
-	assert.False(t, exists)
-}
-
-func TestDefaultDifficulty(t *testing.T) {
-	g, genesis, cleanup, err := createGraph(0, false)
-	defer cleanup()
-	if !assert.NoError(t, err) {
-		return
-	}
-
-	g.saveDifficulty(0)
-	assert.Equal(t, uint64(0), g.loadDifficulty())
-
-	// new graph using same store should return default difficulty
-	g = newGraph(g.kv, genesis)
-	assert.Equal(t, uint64(sys.MinDifficulty), g.loadDifficulty())
-}
-
-func TestLoadRoot(t *testing.T) {
-	g, _, cleanup, err := createGraph(100, true)
-	defer cleanup()
-	if !assert.NoError(t, err) {
-		return
-	}
-
-	assert.NotNil(t, g.loadRoot())
-=======
 			assert.NoError(t, ledger.graph.addTransaction(tx))
 		}
->>>>>>> c5a6d1f4
 
 		var transactions []Transaction
 
-<<<<<<< HEAD
-func benchmarkGraph(b *testing.B, n int) {
-	for i := 0; i < b.N; i++ {
-		g, genesis, cleanup, err := createGraph(n, true)
-		if err != nil {
-			b.Fatal(err)
-=======
 		for _, tx := range ledger.graph.transactions {
 			transactions = append(transactions, *tx)
->>>>>>> c5a6d1f4
 		}
 
 		if !assert.Len(t, ledger.graph.transactions, len(transactions)) {
 			return false
 		}
 
-<<<<<<< HEAD
-		g.reset(newRoot)
-
-		cleanup()
-	}
-}
-
-func BenchmarkGraph1000(b *testing.B)    { benchmarkGraph(b, 1000) }
-func BenchmarkGraph10000(b *testing.B)   { benchmarkGraph(b, 10000) }
-func BenchmarkGraph100000(b *testing.B)  { benchmarkGraph(b, 100000) }
-func BenchmarkGraph1000000(b *testing.B) { benchmarkGraph(b, 1000000) }
-
-func createGraph(txNum int, withParents bool) (*graph, *Transaction, func(), error) {
-	kv, cleanup := GetKV("level", "db")
-
-	accounts := newAccounts(kv)
-
-	// We use the default genesis
-	genesis, err := performInception(accounts.tree, nil)
-	if err != nil {
-		return nil, nil, cleanup, err
-	}
-=======
 		if !assert.Len(t, ledger.graph.incomplete, 0) {
 			return false
 		}
@@ -287,18 +141,12 @@
 		if !assert.Len(t, ledger.graph.missing, 0) {
 			return false
 		}
->>>>>>> c5a6d1f4
 
 		for i, j := range rand.Perm(len(transactions)) {
 			transactions[i], transactions[j] = transactions[j], transactions[i]
 		}
 
-<<<<<<< HEAD
-	return g, genesis, cleanup, addTxs(g, txNum, withParents)
-}
-=======
-		ledger = NewLedger(keys)
->>>>>>> c5a6d1f4
+		ledger = NewLedger(keys, store.NewInmem())
 
 		for _, tx := range transactions {
 			_ = ledger.graph.addTransaction(tx)
@@ -319,8 +167,7 @@
 		return true
 	}
 
-<<<<<<< HEAD
-	return tx, nil
+	assert.NoError(t, quick.Check(f, &quick.Config{MaxCount: 100}))
 }
 
 func GetKV(kv string, path string) (store.KV, func()) {
@@ -346,7 +193,4 @@
 	}
 
 	panic("unknown kv " + kv)
-=======
-	assert.NoError(t, quick.Check(f, &quick.Config{MaxCount: 100}))
->>>>>>> c5a6d1f4
 }