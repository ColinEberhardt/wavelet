--- conflicted
+++ resolved
@@ -2,20 +2,14 @@
 
 import (
 	"bytes"
-<<<<<<< HEAD
 	"context"
 	"github.com/perlin-network/noise/edwards25519"
-=======
->>>>>>> 634b49c9
 	"github.com/perlin-network/wavelet/common"
 	"github.com/perlin-network/wavelet/log"
 	"github.com/perlin-network/wavelet/sys"
 	"github.com/pkg/errors"
-<<<<<<< HEAD
 	"runtime"
-=======
 	"sort"
->>>>>>> 634b49c9
 	"sync"
 )
 
@@ -180,7 +174,6 @@
 		return errors.New("tx must have no payload if is a nop transaction")
 	}
 
-<<<<<<< HEAD
 	var nonce [8]byte // TODO(kenta): nonce
 
 	if !g.verifier.verify(tx.Creator, append(nonce[:], append([]byte{tx.Tag}, tx.Payload...)...), tx.CreatorSignature) {
@@ -193,20 +186,6 @@
 	if !g.verifier.verify(tx.Sender, cpy.Marshal(), tx.SenderSignature) {
 		return errors.New("tx has invalid sender signature")
 	}
-=======
-	//var nonce [8]byte // TODO(kenta): nonce
-	//
-	//if !edwards25519.Verify(tx.Creator, append(nonce[:], append([]byte{tx.Tag}, tx.Payload...)...), tx.CreatorSignature) {
-	//	return errors.New("tx has invalid creator signature")
-	//}
-	//
-	//cpy := *tx
-	//cpy.SenderSignature = common.ZeroSignature
-	//
-	//if !edwards25519.Verify(tx.Sender, cpy.Marshal(), tx.SenderSignature) {
-	//	return errors.New("tx has invalid sender signature")
-	//}
->>>>>>> 634b49c9
 
 	return nil
 }
