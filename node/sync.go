package node

import (
	"github.com/perlin-network/graph/database"
	"github.com/perlin-network/graph/graph"
	"github.com/perlin-network/graph/wire"
	rpc2 "github.com/perlin-network/noise/network/rpc"
	"github.com/perlin-network/wavelet"
	"github.com/perlin-network/wavelet/log"
	"github.com/perlin-network/wavelet/security"
	"sync"
	"time"
)

const SyncQueryPeerNum = 10
const SyncChildrenQueryPeerNum = 5
const SyncBroadcastTxNum = 16

type SyncWorker struct {
	wavelet           *Wavelet
	incomingTxIDQueue chan string
	//validTxIDQueue chan string
}

func NewSyncWorker(wavelet *Wavelet) *SyncWorker {
	return &SyncWorker{
		wavelet:           wavelet,
		incomingTxIDQueue: make(chan string, 4096),
		//validTxIDQueue: make(chan string, 4096),
	}
}

// randomlySelectPeers randomly selects N closest peers w.r.t. this node.
func (w *SyncWorker) randomlySelectPeers(n int) ([]string, error) {
	peers := w.wavelet.routes.FindClosestPeers(w.wavelet.net.ID, n+1)

	var addresses []string

	for _, peer := range peers {
		if peer.Address != w.wavelet.net.ID.Address {
			addresses = append(addresses, peer.Address)
		}
	}

	return addresses, nil
}

func (w *SyncWorker) RunSeedBroadcastLoop() {
	for {
		time.Sleep(10 * time.Second)
		var selected []string
		w.wavelet.Ledger.Do(func(l *wavelet.Ledger) {
			selected = l.Graph.Store.GetMostRecentlyUsed(SyncBroadcastTxNum)
		})
		if len(selected) == 0 {
			continue
		}

		peers, err := w.randomlySelectPeers(SyncQueryPeerNum)
		if err != nil {
			log.Error().Err(err).Msg("unable to randomly select broadcast targets")
			continue
		}

		wg := &sync.WaitGroup{}
		for _, p := range peers {
			wg.Add(1)
			go func() {
				defer wg.Done()

				client, err := w.wavelet.net.Client(p)
				if err != nil {
					log.Error().Err(err).Msg("unable to create client")
					return
				}
				client.Tell(&SyncSeed{
					Transactions: selected,
				})
			}()
		}
		wg.Wait()
	}
}

func (w *SyncWorker) AddIncomingTxID(id string) {
	// pre-check to reduce queue pressure.

	var exists bool

	w.wavelet.Ledger.Do(func(l *wavelet.Ledger) {
		exists = l.Graph.Store.TransactionExists(id)
	})

	if !exists {
		select {
		case w.incomingTxIDQueue <- id:
			log.Debug().Msg("tx added to incoming queue")
		default:
			log.Warn().Msg("incoming tx id queue full")
		}
	} else {
		log.Debug().Msg("skipping existing tx")
	}
}

func (w *SyncWorker) Start() {
	go w.RunSeedBroadcastLoop()

	for i := 0; i < 1; i++ {
		go w.RunTxFetchLoop()
	}
}

// concurrent-safe
// Do we need this?
/*
func (w *SyncWorker) RunIDValidationLoop() {
	for txID := range w.incomingTxIDQueue {
		var exists bool

		w.wavelet.Ledger.Do(func(l *wavelet.Ledger) {
			exists = l.Graph.Store.TransactionExists(txID)
		})

		if exists {
			log.Debug().Msg("skipping exist tx in validation loop")
			continue
		}

		peers, err := w.randomlySelectPeers(SyncQueryPeerNum)
		if err != nil {
			log.Warn().Err(err).Msg("failed to select peers")
			continue
		}

		if len(peers) == 0 {
			log.Warn().Msg("no available peers")
			continue
		}

		requiredPositives := (uint64(len(peers)) + 1) / 2
		gotPositives := uint64(0)

		wg := &sync.WaitGroup{}

		for _, p := range peers {
			wg.Add(1)

			go func() {
				defer wg.Done()

				request := new(rpc.Request)
				request.SetTimeout(5 * time.Second)
				request.SetMessage(&SyncTxIDQueryRequest{Id: txID})

				client, err := w.wavelet.net.Client(p)
				if err != nil {
					log.Warn().Err(err).Msg("unable to create client")
					return
				}

				_res, err := client.Request(request)
				if err != nil {
					log.Warn().Err(err).Msg("request failed")
					return
				}

				res, ok := _res.(*SyncTxIDQueryResponse)
				if !ok {
					log.Warn().Msg("invalid response type")
				}

				if res.Positive {
					atomic.AddUint64(&gotPositives, 1)
				}
			}()
		}

		wg.Wait()

		if gotPositives >= requiredPositives {
			w.validTxIDQueue <- txID
			log.Debug().Msg("validation succeeded")
		} else {
			log.Warn().Msg("validation failed")
		}
	}
}
*/

// concurrent-safe
func (w *SyncWorker) RunTxFetchLoop() {
	//for txID := range w.validTxIDQueue {
	for txID := range w.incomingTxIDQueue {
		var exists bool

		w.wavelet.Ledger.Do(func(l *wavelet.Ledger) {
			exists = l.Graph.Store.TransactionExists(txID)
		})

		if exists {
			log.Debug().Msg("skipping existing tx (loop)")
			continue
		}

		peers, err := w.randomlySelectPeers(SyncQueryPeerNum)
		if err != nil {
			log.Warn().Err(err).Msg("failed to select peers")
			continue
		}

		var validatedTx *wire.Transaction

		for _, p := range peers {
			request := new(rpc2.Request)
			request.SetTimeout(5 * time.Second)
			request.SetMessage(&SyncTxFetchRequest{Id: txID})

			client, err := w.wavelet.net.Client(p)
			if err != nil {
<<<<<<< HEAD
				log.Warn().Err(err).Msg("unable to create client")
				continue
=======
				log.Error().Err(err).Msg("")
				return
>>>>>>> a35a203a
			}

			_res, err := client.Request(request)
			if err != nil {
<<<<<<< HEAD
				log.Warn().Err(err).Msg("request failed")
				continue
=======
				log.Error().Err(err).Msg("")
				return
>>>>>>> a35a203a
			}

			tx, ok := _res.(*wire.Transaction)
			if !ok {
<<<<<<< HEAD
				log.Warn().Msg("invalid response type")
				continue
=======
				log.Error().Msg("node: response could not be converted to SyncResponse")
				return
>>>>>>> a35a203a
			}

			valid, err := security.ValidateWiredTransaction(tx)
			if err != nil {
				log.Warn().Err(err).Msg("tx validation failed")
				continue
			}

			if !valid {
				log.Warn().Msg("invalid tx")
				continue
			}

			if graph.Symbol(tx) != txID {
				log.Warn().Msg("tx id mismatch")
				continue
			}

			validatedTx = tx
			break
		}

		if validatedTx == nil {
			log.Warn().Msg("cannot fetch and validate tx")
			continue
		}

		id := graph.Symbol(validatedTx)

		successful := false

		w.wavelet.Ledger.Do(func(l *wavelet.Ledger) {
			if l.TransactionExists(id) {
				return
			}

			_, successful, err = l.RespondToQuery(validatedTx)
		})

		if err != nil || !successful {
			continue
		}

		err = w.wavelet.Query(validatedTx)

		if err != nil {
			log.Error().Err(err).Msg("Failed to gossip out transaction which was received.")
			continue
		}

		var tx *database.Transaction

		w.wavelet.Ledger.Do(func(l *wavelet.Ledger) {
			tx, err = l.GetBySymbol(id)
		})

		if err != nil {
			log.Error().Err(err).Msg("Failed to find transaction which was received.")
			continue
		}

		w.wavelet.Ledger.Do(func(l *wavelet.Ledger) {
			err = l.HandleSuccessfulQuery(tx)
		})

		if err != nil {
			log.Error().Err(err).Msg("Failed to update conflict set for transaction received which was gossiped out.")
			continue
		}

		log.Debug().Msg("successfully handled incoming tx")

		w.queryChildrenAsync(id)

		for _, id := range tx.Parents {
			w.AddIncomingTxID(id)
		}
	}
}

func (w *SyncWorker) queryChildrenAsync(id string) {
	peers, err := w.randomlySelectPeers(SyncChildrenQueryPeerNum)
	if err != nil {
		log.Error().Err(err).Msg("unable to select peers")
		return
	}

	for _, p := range peers {
		client, err := w.wavelet.net.Client(p)
		if err != nil {
			log.Error().Err(err).Msg("unable to create client")
			return
		}
		client.Tell(&SyncChildrenQueryHint{
			Id: id,
		})
	}
}<|MERGE_RESOLUTION|>--- conflicted
+++ resolved
@@ -218,35 +218,20 @@
 
 			client, err := w.wavelet.net.Client(p)
 			if err != nil {
-<<<<<<< HEAD
 				log.Warn().Err(err).Msg("unable to create client")
-				continue
-=======
-				log.Error().Err(err).Msg("")
 				return
->>>>>>> a35a203a
 			}
 
 			_res, err := client.Request(request)
 			if err != nil {
-<<<<<<< HEAD
 				log.Warn().Err(err).Msg("request failed")
-				continue
-=======
-				log.Error().Err(err).Msg("")
 				return
->>>>>>> a35a203a
 			}
 
 			tx, ok := _res.(*wire.Transaction)
 			if !ok {
-<<<<<<< HEAD
-				log.Warn().Msg("invalid response type")
-				continue
-=======
 				log.Error().Msg("node: response could not be converted to SyncResponse")
 				return
->>>>>>> a35a203a
 			}
 
 			valid, err := security.ValidateWiredTransaction(tx)
