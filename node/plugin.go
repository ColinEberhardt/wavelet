package node

import (
	"github.com/perlin-network/graph/database"
	"github.com/perlin-network/graph/graph"
	"github.com/perlin-network/graph/wire"
	"github.com/perlin-network/noise/dht"
	"github.com/perlin-network/noise/network"
	"github.com/perlin-network/noise/network/discovery"
	"github.com/perlin-network/wavelet"
	"github.com/perlin-network/wavelet/log"
	"github.com/perlin-network/wavelet/security"
	"github.com/pkg/errors"
)

var _ network.PluginInterface = (*Wavelet)(nil)
var PluginID = (*Wavelet)(nil)

type Options struct {
	DatabasePath string
	ServicesPath string
<<<<<<< HEAD
	GenesisCSV   string
=======
	GenesisFile string
>>>>>>> be310d70
}

type Wavelet struct {
	query
	syncer
	broadcaster

	net    *network.Network
	routes *dht.RoutingTable

	Ledger *wavelet.LoopHandle
	Wallet *wavelet.Wallet

	opts Options
}

func NewPlugin(opts Options) *Wavelet {
	return &Wavelet{opts: opts}
}

func (w *Wavelet) Startup(net *network.Network) {
	w.net = net

	plugin, registered := net.Plugin(discovery.PluginID)

	if !registered {
		log.Fatal().Msg("net was not built with peer discovery plugin")
	}

	w.routes = plugin.(*discovery.Plugin).Routes

	ledger := wavelet.NewLedger(w.opts.DatabasePath, w.opts.ServicesPath, w.opts.GenesisCSV)

	if len(w.opts.GenesisFile) > 0 {
		genesisFile := w.opts.GenesisFile
		genesis, err := wavelet.LoadGenesis(genesisFile)
		if err != nil {
			log.Error().Err(err).Msgf("Unable to load genesis from file %s", genesisFile)
		} else {
			wavelet.ApplyGenesis(ledger, genesis)
			log.Info().Str("file", genesisFile).Int("NumAccounts", len(genesis)).Msg("Loaded genesis file.")
		}
	}

	loop := wavelet.NewEventLoop(ledger)
	go loop.RunForever()

	w.Ledger = loop.Handle()

	w.Wallet = wavelet.NewWallet(net.GetKeys())

	w.query = query{Wavelet: w}
	w.query.sybil = stake{query: w.query}

	w.syncer = syncer{Wavelet: w, kill: make(chan struct{}, 1)}
	go w.syncer.Init()

	w.broadcaster = broadcaster{Wavelet: w}
}

func (w *Wavelet) Receive(ctx *network.PluginContext) error {
	switch msg := ctx.Message().(type) {
	case *wire.Transaction:
		if validated, err := security.ValidateWiredTransaction(msg); err != nil || !validated {
			return errors.Wrap(err, "failed to validate incoming tx")
		}

		id := graph.Symbol(msg)

		var existed bool

		w.Ledger.Do(func(l *wavelet.Ledger) {
			existed = l.TransactionExists(id)
		})

		if existed {
			var successful bool

			w.Ledger.Do(func(l *wavelet.Ledger) {
				successful = l.IsStronglyPreferred(id)

				if successful && !l.WasAccepted(id) {
					err := l.QueueForAcceptance(id)

					if err != nil {
						log.Error().Err(err).Msg("Failed to queue transaction to pend for acceptance.")
					}
				}
			})

			log.Debug().Str("id", id).Str("tag", msg.Tag).Msgf("Received an existing transaction, and voted '%t' for it.", successful)

			res := &QueryResponse{Id: id, StronglyPreferred: successful}

			err := ctx.Reply(res)
			if err != nil {
				log.Error().Err(err).Msg("Failed to send response.")
				return err
			}
		} else {
			var successful bool
			var err error
			w.Ledger.Do(func(l *wavelet.Ledger) {
				_, successful, err = l.RespondToQuery(msg)
				if err == nil && successful {
					err = l.QueueForAcceptance(id)
				}
			})
			if err != nil {
				log.Warn().Err(err).Msg("Failed to respond to query or queue transaction to pend for acceptance")
				return err
			}

			log.Debug().Str("id", id).Str("tag", msg.Tag).Msgf("Received a new transaction, and voted '%t' for it.", successful)

			res := &QueryResponse{Id: id, StronglyPreferred: successful}

			err = ctx.Reply(res)
			if err != nil {
				log.Error().Err(err).Msg("Failed to send response.")
				return err
			}

			go func() {
				err := w.Query(msg)

				if err != nil {
					log.Error().Err(err).Msg("Failed to gossip out transaction which was received.")
					return
				}

				var tx *database.Transaction
				w.Ledger.Do(func(l *wavelet.Ledger) {
					tx, err = l.GetBySymbol(id)
					if err == nil {
						err = l.HandleSuccessfulQuery(tx)
					}
				})
				if err != nil {
					log.Error().Err(err).Msg("Failed to find transaction which was received or update conflict set for transaction received which was gossiped out.")
				}
			}()
		}
	case *SyncRequest:
		err := ctx.Reply(w.RespondToSync(msg))

		if err != nil {
			log.Error().Err(err).Msg("Failed to send response.")
			return err
		}

	}
	return nil
}

func (w *Wavelet) Cleanup(net *network.Network) {
	w.syncer.kill <- struct{}{}

	w.Ledger.Do(func(l *wavelet.Ledger) {
		err := l.Graph.Cleanup()

		if err != nil {
			panic(err)
		}
	})
}

func (w *Wavelet) PeerConnect(client *network.PeerClient) {

}

func (w *Wavelet) PeerDisconnect(client *network.PeerClient) {

}<|MERGE_RESOLUTION|>--- conflicted
+++ resolved
@@ -19,11 +19,7 @@
 type Options struct {
 	DatabasePath string
 	ServicesPath string
-<<<<<<< HEAD
-	GenesisCSV   string
-=======
 	GenesisFile string
->>>>>>> be310d70
 }
 
 type Wavelet struct {
@@ -55,7 +51,7 @@
 
 	w.routes = plugin.(*discovery.Plugin).Routes
 
-	ledger := wavelet.NewLedger(w.opts.DatabasePath, w.opts.ServicesPath, w.opts.GenesisCSV)
+	ledger := wavelet.NewLedger(w.opts.DatabasePath, w.opts.ServicesPath)
 
 	if len(w.opts.GenesisFile) > 0 {
 		genesisFile := w.opts.GenesisFile
